# Macrocosmos Python SDK

The offical Python SDK for [Macrocosmos](https://www.macrocosmos.ai/).

# Installation

## Using `pip`
```bash
pip install macrocosmos
```

## Using `uv`
```bash
uv add macrocosmos
```

# Usage
For a comprehensive overview of available functionality and integration patterns, refer to the [Macrocosmos SDK guide](https://docs.macrocosmos.ai/developers/macrocosmos-sdk).

## Apex
Apex is a decentralized agentic inference engine powered by Subnet 1 on the Bittensor network.  You can read more about this subnet on the [Macrocosmos Apex page](https://www.macrocosmos.ai/sn1).

Use the synchronous `ApexClient` or asynchronous `AsyncApexClient` for inferencing tasks. See the examples for additional features and functionality.

### Chat Completions
```py
import macrocosmos as mc

client = mc.ApexClient(api_key="<your-api-key>", app_name="my_app")
response = client.chat.completions.create(
    messages=[{"role": "user", "content": "Write a short story about a cosmonaut learning to paint."}],
)

print(response)
```

### Web Search
```py
import macrocosmos as mc

client = mc.ApexClient(api_key="<your-api-key>", app_name="my_app")
response = client.web_search.search(
    search_query="What is Bittensor?",
    max_results_per_miner=3,
    max_response_time=20,
)

print(response)
```

### Deep Researcher

#### Submit a deep researcher job

```py
import macrocosmos as mc

<<<<<<< HEAD
client = mc.AsyncApexClient(api_key="<your-api-key>", app_name="my_app")
submitted_response = await client.deep_research.create_job(
=======
client = mc.ApexClient(api_key="<your-api-key>")
submitted_response = client.deep_research.create_job(
>>>>>>> 322d6335
        messages=[
            {
                "role": "user",
                "content": """Can you propose a mechanism by which a decentralized network 
                of AI agents could achieve provable alignment on abstract ethical principles 
                without relying on human-defined ontologies or centralized arbitration?""",
            }
        ]
    )

print(submitted_response)
```

#### Retrieve the results of a deep researcher job

```py
import macrocosmos as mc

<<<<<<< HEAD
client = mc.AsyncApexClient(api_key="<your-api-key>", app_name="my_app")
polled_response = await client.deep_research.get_job_results(job_id="<your-job-id>")
=======
client = mc.ApexClient(api_key="<your-api-key>")
polled_response = client.deep_research.get_job_results(job_id="<your-job-id>")
>>>>>>> 322d6335

print(polled_response)
```

## SN13 OnDemandAPI

SN13 is focused on large-scale data collection. With the OnDemandAPI, you can run precise, real-time queries against platforms like X (Twitter) and Reddit (YouTube forthcoming).

Use the synchronous `Sn13Client` to query historical or current data based on users, keywords, and time range.

### Query Example

```py
import macrocosmos as mc

client = mc.Sn13Client(api_key="<your-api-key>", app_name="my_app")

response = client.sn13.OnDemandData(
    source='X',  # or 'Reddit'
    usernames=["@nasa"],  # Optional, up to 5 users
    keywords=["galaxy"],  # Optional, up to 5 keywords
    start_date='2025-04-15',  # Defaults to 24h range if not specified
    end_date='2025-05-15',  # Defaults to current time if not specified
    limit=1000  # Optional, up to 1000 results
)

print(response)
```

## Gravity
Gravity is a decentralized data collection platform powered by Subnet 13 (Data Universe) on the Bittensor network.  You can read more about this subnet on the [Macrocosmos Data Universe page](https://www.macrocosmos.ai/sn13).

Use the synchronous `GravityClient` or asynchronous `AsyncGravityClient` for creating and monitoring data collection tasks.  See the [examples/gravity_workflow_example.py](https://github.com/macrocosm-os/macrocosmos-py/blob/main/examples/gravity_workflow_example.py) for a complete working example of a data collection CLI you can use for your next big project or to plug right into your favorite data product.

### Creating a Gravity Task for Data Collection
Gravity tasks will immediately be registered on the network for miners to start working on your job.  The job will stay registered for 7 days.  After which, it will automatically generate a dataset of the data that was collected and an email will be sent to the email address you specify.

```py
import macrocosmos as mc

client = mc.GravityClient(api_key="<your-api-key>", app_name="my_app")

gravity_tasks = [
    {"topic": "#ai", "platform": "x"},
    {"topic": "r/MachineLearning", "platform": "reddit"},
]

notification = {
    "type": "email",
    "address": "<your-email-address>",
    "redirect_url": "https://app.macrocosmos.ai/",
}

response =  client.gravity.CreateGravityTask(
    gravity_tasks=gravity_tasks, name="My First Gravity Task", notification_requests=[notification]
)

# Print the gravity task ID
print(response)
```

### Get the status of a Gravity Task and its Crawlers
If you wish to get further information about the crawlers, you can use the `include_crawlers` flag or make separate `GetCrawler()` calls since returning in bulk can be slow.

```py
import macrocosmos as mc

client = mc.GravityClient(api_key="<your-api-key>", app_name="my_app")

response = client.gravity.GetGravityTasks(gravity_task_id="<your-gravity-task-id>", include_crawlers=False)

# Print the details about the gravity task and crawler IDs
print(response)
```

### Build Dataset
If you do not want to wait 7-days for your data, you can request it earlier.  Add a notification to get notified when the build is complete or you can monitor the status by calling `GetDataset()`.  Once the dataset is built, the gravity task will be de-registered.  Calling `CancelDataset()` will cancel a build in-progress or, if it's already complete, will purge the created dataset.

```py
import macrocosmos as mc

client = mc.GravityClient(api_key="<your-api-key>", app_name="my_app")

notification = {
    "type": "email",
    "address": "<your-email-address>",
    "redirect_url": "https://app.macrocosmos.ai/",
}

response = client.gravity.BuildDataset(
    crawler_id="<your-crawler-id>", notification_requests=[notification]
)

# Print the dataset ID
print(response)
```<|MERGE_RESOLUTION|>--- conflicted
+++ resolved
@@ -55,13 +55,8 @@
 ```py
 import macrocosmos as mc
 
-<<<<<<< HEAD
-client = mc.AsyncApexClient(api_key="<your-api-key>", app_name="my_app")
-submitted_response = await client.deep_research.create_job(
-=======
-client = mc.ApexClient(api_key="<your-api-key>")
+client = mc.ApexClient(api_key="<your-api-key>", app_name="my_app")
 submitted_response = client.deep_research.create_job(
->>>>>>> 322d6335
         messages=[
             {
                 "role": "user",
@@ -80,13 +75,8 @@
 ```py
 import macrocosmos as mc
 
-<<<<<<< HEAD
-client = mc.AsyncApexClient(api_key="<your-api-key>", app_name="my_app")
-polled_response = await client.deep_research.get_job_results(job_id="<your-job-id>")
-=======
-client = mc.ApexClient(api_key="<your-api-key>")
+client = mc.ApexClient(api_key="<your-api-key>", app_name="my_app")
 polled_response = client.deep_research.get_job_results(job_id="<your-job-id>")
->>>>>>> 322d6335
 
 print(polled_response)
 ```
